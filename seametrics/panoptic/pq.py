from typing import Set

import numpy as np
import torch
from torchmetrics.detection import PanopticQuality as PQ

class PanopticQuality():
    def __init__(self,
<<<<<<< HEAD
            things: Set[int],
            stuffs: Set[int],
            return_sq_and_rq: bool = True,
            return_per_class: bool = True
        ) -> None:
=======
                 things: Set[int],
                 stuffs: Set[int],
                 CHUNK_SIZE: int = 200) -> None:
>>>>>>> 62ad3550
        """
        Initializes the PanopticQuality class with the given sets of things and stuffs.

        Parameters:
            things (Set[int]): A set of integers representing the things.
            stuffs (Set[int]): A set of integers representing the stuffs.

        Returns:
            None
        """
        self.things = things
        self.stuffs = stuffs
        self.device = self.select_device()
        self.metric = PQ(
            things=things,
            stuffs=stuffs,
            allow_unknown_preds_category=True,
            return_sq_and_rq=return_sq_and_rq,
            return_per_class=return_per_class
        )
        self.metric.to(self.device)
        self.CHUNK_SIZE = CHUNK_SIZE


    @staticmethod
    def select_device():
        # Check for CUDA GPU availability
        if torch.cuda.is_available():
            return torch.device('cuda')
        
        # Check for MPS availability (for macOS on Apple Silicon)
        elif torch.backends.mps.is_available():
            return torch.device('mps')
        
        # Default to CPU if neither CUDA nor MPS is available
        else:
            return torch.device('cpu')

    def update(self,
               preds: torch.Tensor,
               targets: torch.Tensor) -> None:
        """
        Updates the metric with the given predictions and targets.
        Note: instance ids are ignored for label categories belonging to stuffs

        Parameters:
            preds (torch.Tensor): A tensor of shape (batch_size, img_height, img_width, 2) representing the predictions.
                                   The last dimension contains the label category at index 0 and the instance id at index 1.
            targets (torch.Tensor): A tensor of shape (batch_size, img_height, img_width, 2) representing the targets.
                                     The last dimension contains the label category at index 0 and the instance id at index 1.

        Returns:
            None
        """
        if type(preds) == np.ndarray:
            preds = torch.from_numpy(preds)
        if type(targets) == np.ndarray:
            targets = torch.from_numpy(targets)

        for pred_chunk, target_chunk in zip(torch.split(preds, self.CHUNK_SIZE), torch.split(targets, self.CHUNK_SIZE)):
            pred_chunk, target_chunk = pred_chunk.to(self.device), target_chunk.to(self.device)    
            self.metric.update(pred_chunk, target_chunk)
            pred_chunk.to("cpu"), target_chunk.to("cpu")

        print("Added data ...")

    def compute(self) -> torch.Tensor:
        """
        Computes the metric and returns the result.
        
        Returns:
            torch.Tensor: The computed metric result.
        """
        print("Start computing ...")
        res = self.metric.compute()
        self.metric.reset()
        print("Finished!")
        return res
    
    def update_and_compute(self,
                           preds: torch.Tensor, 
                           targets: torch.Tensor) -> torch.Tensor:
        """
        Updates the metric with the given predictions and targets.
        For more info about parameters, see docstring of self.update().
        
        Parameters:
            preds (torch.Tensor): A tensor of shape (batch_size, img_height, img_width, 2) representing the predictions.
            targets (torch.Tensor): A tensor of shape (batch_size, img_height, img_width, 2) representing the targets.
        
        Returns:
            torch.Tensor: The computed metric result.
        """
        self.update(preds, targets)
        return self.compute()<|MERGE_RESOLUTION|>--- conflicted
+++ resolved
@@ -6,17 +6,12 @@
 
 class PanopticQuality():
     def __init__(self,
-<<<<<<< HEAD
             things: Set[int],
             stuffs: Set[int],
             return_sq_and_rq: bool = True,
-            return_per_class: bool = True
+            return_per_class: bool = True,
+            CHUNK_SIZE: int = 200
         ) -> None:
-=======
-                 things: Set[int],
-                 stuffs: Set[int],
-                 CHUNK_SIZE: int = 200) -> None:
->>>>>>> 62ad3550
         """
         Initializes the PanopticQuality class with the given sets of things and stuffs.
 
