from typing import Set, List, Tuple, Collection, Any, Literal

import numpy as np
import torch
from torchmetrics.detection import PanopticQuality as PQ
from torchmetrics.functional.detection._panoptic_quality_common import (
    _prepocess_inputs,
    _validate_inputs,
)

from seametrics.panoptic.tm.functionalities import (
    _panoptic_quality_compute,
    _panoptic_quality_update
)

class AreaPanopticQuality(PQ):
    def __init__(self,
                 things: Collection[int],
                 stuffs: Collection[int],
                 areas: List[Tuple[float]] = [(0, 1e10)],
                 allow_unknown_preds_category: bool = False,
                 return_sq_and_rq: bool = False,
                 return_per_class: bool = False,
                 method: str = "hungarian",
                 **kwargs: Any):
        super().__init__(
            things=things, 
            stuffs=stuffs, 
            allow_unknown_preds_category=allow_unknown_preds_category, 
            return_sq_and_rq=return_sq_and_rq, 
            return_per_class=return_per_class, 
            **kwargs
        )
        self.areas = areas
        self.method = method
        num_categories = len(things) + len(stuffs)
        self.add_state("iou_sum", default=torch.zeros(len(areas), num_categories, dtype=torch.double), dist_reduce_fx="sum")
        self.add_state("true_positives", default=torch.zeros(len(areas), num_categories, dtype=torch.int), dist_reduce_fx="sum")
        self.add_state("false_positives", default=torch.zeros(len(areas), num_categories, dtype=torch.int), dist_reduce_fx="sum")
        self.add_state("false_negatives", default=torch.zeros(len(areas), num_categories, dtype=torch.int), dist_reduce_fx="sum")

    
    def update(self, preds: torch.Tensor, target: torch.Tensor) -> None:
        r"""Update state with predictions and targets.

        Args:
            preds: panoptic detection of shape ``[batch, *spatial_dims, 2]`` containing
                the pair ``(category_id, instance_id)`` for each point.
                If the ``category_id`` refer to a stuff, the instance_id is ignored.

            target: ground truth of shape ``[batch, *spatial_dims, 2]`` containing
                the pair ``(category_id, instance_id)`` for each pixel of the image.
                If the ``category_id`` refer to a stuff, the instance_id is ignored.

        Raises:
            TypeError:
                If ``preds`` or ``target`` is not an ``torch.Tensor``.
            ValueError:
                If ``preds`` and ``target`` have different shape.
            ValueError:
                If ``preds`` has less than 3 dimensions.
            ValueError:
                If the final dimension of ``preds`` has size != 2.

        """
        _validate_inputs(preds, target)
        flatten_preds = _prepocess_inputs(
            self.things, self.stuffs, preds, self.void_color, self.allow_unknown_preds_category
        )
        flatten_target = _prepocess_inputs(self.things, self.stuffs, target, self.void_color, True)
        iou_sum, true_positives, false_positives, false_negatives = _panoptic_quality_update(
            flatten_preds, flatten_target, self.cat_id_to_continuous_id, self.void_color, areas=self.areas, method=self.method
        )
        self.iou_sum += iou_sum
        self.true_positives += true_positives
        self.false_positives += false_positives
        self.false_negatives += false_negatives

    def compute(self) -> torch.Tensor:
        """Compute panoptic quality based on inputs passed in to ``update`` previously."""
        pq, sq, rq, pq_avg, sq_avg, rq_avg = _panoptic_quality_compute(
            self.iou_sum, self.true_positives, self.false_positives, self.false_negatives
        )
        if self.return_per_class:
            if self.return_sq_and_rq:
                return torch.stack((pq, sq, rq), dim=0)
            return pq
        if self.return_sq_and_rq:
            return torch.stack((pq_avg, sq_avg, rq_avg), dim=0)
        return pq_avg

class PanopticQuality():
    def __init__(self,
            things: Set[int],
            stuffs: Set[int],
            areas: List[Tuple[float]] = [(0, 1e10)],
            return_sq_and_rq: bool = True,
            return_per_class: bool = True,
<<<<<<< HEAD
            method: Literal["hungarian", "iou"] = "hungarian",
            CHUNK_SIZE: int = 200
=======
            CHUNK_SIZE: int = 200,
            device: str = None
>>>>>>> 0aa0a41b
        ) -> None:
        """
        Initializes the PanopticQuality class with the given sets of things and stuffs.

        Parameters:
            things (Set[int]): A set of integers representing the things.
            stuffs (Set[int]): A set of integers representing the stuffs.
            areas (List[Tuple[float]]): A list of tuples representing the area ranges.
            return_sq_and_rq (bool): Whether to return segmentation quality and recognition quality as well.
            return_per_class (bool): Whether to return the panoptic quality per class.
            CHUNK_SIZE (int): The number of images to update the metric at once
                (large numbers can lead to GPU out of memory errors).
            method (Literal["hungarian", "iou"]): The method to use to match predictions and 
                targets while computing the panoptic quality.
                * "iou" (https://arxiv.org/pdf/1801.00868) matches a prediction with a target iff iou(pred, target) > 0.5
                * "hungarian" (https://arxiv.org/abs/2309.04887) matches a prediction with a target using the Hungarian algorithm,
                   which allows matches also for 0.01 < iou(pred, target) < 0.5 

        Raises:
            ValueError:
                If ``return_sq_and_rq`` is False and ``return_per_class`` is False.
            ValueError:
                If ``return_sq_and_rq`` is True and ``return_per_class`` is True.   

        Returns:
            None
        """
        self.things = things
        self.stuffs = stuffs
        self.device = self.select_device(device)
        self.metric = AreaPanopticQuality(
            things=things,
            stuffs=stuffs,
            areas=areas,
            allow_unknown_preds_category=True,
            return_sq_and_rq=return_sq_and_rq,
            return_per_class=return_per_class,
            method=method
        )
        self.metric.to(self.device)
        self.CHUNK_SIZE = CHUNK_SIZE

    @staticmethod
    def select_device(device: str = None) -> torch.device:
        # Check if device is specified
        if device is not None:
            return torch.device(device)
        # Check for CUDA availability
        elif torch.cuda.is_available():
            return torch.device('cuda')
        # Check for MPS availability (for macOS on Apple Silicon)
        elif torch.backends.mps.is_available():
            return torch.device('mps')
        
        # Default to CPU if neither CUDA nor MPS is available
        else:
            return torch.device('cpu')
    
    def get_areas(self):
        return self.metric.areas

    def update(self,
               preds: torch.Tensor,
               targets: torch.Tensor) -> None:
        """
        Updates the metric with the given predictions and targets.
        Note: instance ids are ignored for label categories belonging to stuffs

        Parameters:
            preds (torch.Tensor): A tensor of shape (batch_size, img_height, img_width, 2) representing the predictions.
                                   The last dimension contains the label category at index 0 and the instance id at index 1.
            targets (torch.Tensor): A tensor of shape (batch_size, img_height, img_width, 2) representing the targets.
                                     The last dimension contains the label category at index 0 and the instance id at index 1.

        Returns:
            None
        """
        if type(preds) == np.ndarray:
            preds = torch.from_numpy(preds)
        if type(targets) == np.ndarray:
            targets = torch.from_numpy(targets)

        for pred_chunk, target_chunk in zip(torch.split(preds, self.CHUNK_SIZE), torch.split(targets, self.CHUNK_SIZE)):
            pred_chunk, target_chunk = pred_chunk.to(self.device), target_chunk.to(self.device)    
            self.metric.update(pred_chunk, target_chunk)
            pred_chunk.to("cpu"), target_chunk.to("cpu")

        print("Added data ...")

    def compute(self) -> torch.Tensor:
        """
        Computes the metric and returns the result.
        
        Returns:
            torch.Tensor: The computed metric result.
        """
        print("Start computing ...")
        res = self.metric.compute()
        self.metric.reset()
        print("Finished!")
        return res
    
    def update_and_compute(self,
                           preds: torch.Tensor, 
                           targets: torch.Tensor) -> torch.Tensor:
        """
        Updates the metric with the given predictions and targets.
        For more info about parameters, see docstring of self.update().
        
        Parameters:
            preds (torch.Tensor): A tensor of shape (batch_size, img_height, img_width, 2) representing the predictions.
            targets (torch.Tensor): A tensor of shape (batch_size, img_height, img_width, 2) representing the targets.
        
        Returns:
            torch.Tensor: The computed metric result.
        """
        self.update(preds, targets)
        return self.compute()<|MERGE_RESOLUTION|>--- conflicted
+++ resolved
@@ -96,13 +96,9 @@
             areas: List[Tuple[float]] = [(0, 1e10)],
             return_sq_and_rq: bool = True,
             return_per_class: bool = True,
-<<<<<<< HEAD
             method: Literal["hungarian", "iou"] = "hungarian",
-            CHUNK_SIZE: int = 200
-=======
             CHUNK_SIZE: int = 200,
             device: str = None
->>>>>>> 0aa0a41b
         ) -> None:
         """
         Initializes the PanopticQuality class with the given sets of things and stuffs.
