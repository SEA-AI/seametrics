--- conflicted
+++ resolved
@@ -47,13 +47,9 @@
     Raises:
         ValueError: If invalid input arguments are provided.
     """
-<<<<<<< HEAD
-    # TODO: handle different image sizes in sailing data
-=======
     if excluded_classes == None:
         excluded_classes = ['ALGAE','BRIDGE','HARBOUR','WATERTRACK','SHORELINE','SUN_REFLECTION','UNSUPERVISED','WATER','TRASH','OBJECT_REFLECTION','HORIZON']
     
->>>>>>> 3cf0b60d
     if debug:
         print(f"Processing dataset {dataset} with ground-truth field {gt_field} and models {models}.")
         print(f"Tracking mode: {tracking_mode}")
@@ -118,7 +114,7 @@
                 output['sequences'][sequence][field] = predictions
             #replace None with empty list
             output['sequences'][sequence][field] = [[] if x == None else x for x in output['sequences'][sequence][field]]
-<<<<<<< HEAD
+    output['sequence_list'] = list(output['sequences'].keys())
     return output
 
 def get_resolution(view: fo.DatasetView) -> typing.Tuple[int, int]:
@@ -193,8 +189,4 @@
     elif view.media_type == 'image':
         return field_name
     else:
-        raise ValueError(f"Unsupported media type: {view.media_type}")
-=======
-    output['sequence_list'] = list(output['sequences'].keys())
-    return output
->>>>>>> 3cf0b60d
+        raise ValueError(f"Unsupported media type: {view.media_type}")